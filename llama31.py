--- conflicted
+++ resolved
@@ -646,7 +646,6 @@
         cheese =>""",
     ]
 
-    gen = True
     t0 = time.time()
     results = llama.text_completion(
         prompts,
@@ -660,7 +659,6 @@
         print(prompt, end="") # AK: change end="\n" to end=""
         print(f"{result['generation']}")
         print("\n==================================\n")
-<<<<<<< HEAD
 
 def finetune(
     ckpt_dir: str,
@@ -726,8 +724,6 @@
         print(prompt, end="") # AK: change end="\n" to end=""
         print(f"{result['generation']}")
         print("\n==================================\n")
-=======
->>>>>>> 59412647
 
 if __name__ == "__main__":
     fire.Fire(reference)
